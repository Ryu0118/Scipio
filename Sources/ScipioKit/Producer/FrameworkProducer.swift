import Foundation
import ScipioStorage
import PackageGraph
import PackageModel
import Collections
import protocol TSCBasic.FileSystem
import var TSCBasic.localFileSystem

struct FrameworkProducer {
    private let descriptionPackage: DescriptionPackage
    private let baseBuildOptions: BuildOptions
    private let buildOptionsMatrix: [String: BuildOptions]
    private let cacheMode: Runner.Options.CacheMode
    private let overwrite: Bool
    private let outputDir: URL
    private let fileSystem: any FileSystem
    private let toolchainEnvironment: [String: String]?

    private var shouldGenerateVersionFile: Bool {
        // cacheMode is not disabled
        if case .storages(let configs) = cacheMode, configs.isEmpty {
            return false
        }

        // Enable only in prepare mode
        if case .prepareDependencies = descriptionPackage.mode {
            return true
        }
        return false
    }

    init(
        descriptionPackage: DescriptionPackage,
        buildOptions: BuildOptions,
        buildOptionsMatrix: [String: BuildOptions],
        cacheMode: Runner.Options.CacheMode,
        overwrite: Bool,
        outputDir: URL,
        toolchainEnvironment: [String: String]? = nil,
        fileSystem: any FileSystem = localFileSystem
    ) {
        self.descriptionPackage = descriptionPackage
        self.baseBuildOptions = buildOptions
        self.buildOptionsMatrix = buildOptionsMatrix
        self.cacheMode = cacheMode
        self.overwrite = overwrite
        self.outputDir = outputDir
        self.toolchainEnvironment = toolchainEnvironment
        self.fileSystem = fileSystem
    }

    func produce() async throws {
        try await clean()

        let targets = try descriptionPackage.resolveBuildProducts()
        try await processAllTargets(
            buildProducts: targets.filter { [.library, .binary].contains($0.target.type) }
        )
    }

    private func overriddenBuildOption(for buildProduct: BuildProduct) -> BuildOptions {
        buildOptionsMatrix[buildProduct.target.name] ?? baseBuildOptions
    }

    func clean() async throws {
        if fileSystem.exists(descriptionPackage.derivedDataPath) {
            try fileSystem.removeFileTree(descriptionPackage.derivedDataPath)
        }

        if fileSystem.exists(descriptionPackage.assembledFrameworksRootDirectory) {
            try fileSystem.removeFileTree(descriptionPackage.assembledFrameworksRootDirectory)
        }
    }

    private func processAllTargets(buildProducts: [BuildProduct]) async throws {
        guard !buildProducts.isEmpty else {
            return
        }

        let allTargets = OrderedSet(buildProducts.compactMap { buildProduct -> CacheSystem.CacheTarget? in
            guard [.library, .binary].contains(buildProduct.target.type) else {
                assertionFailure("Invalid target type")
                return nil
            }
            let buildOptionsForProduct = overriddenBuildOption(for: buildProduct)
            return CacheSystem.CacheTarget(
                buildProduct: buildProduct,
                buildOptions: buildOptionsForProduct
            )
        })

        let pinsStore = try descriptionPackage.workspace.pinsStore.load()
        let cacheSystem = CacheSystem(
            pinsStore: pinsStore,
<<<<<<< HEAD
            outputDirectory: outputDir
        )

        let cacheEnabledTargets = await restoreAllAvailableCachesIfNeeded(
            availableTargets: Set(allTargets),
            cacheSystem: cacheSystem
        )
=======
            outputDirectory: outputDir,
            storage: cacheStorage
        )

        let targetsToBuild: OrderedSet<CacheSystem.CacheTarget>
        if cacheMode.isConsumingCacheEnabled {
            let targets = Set(allTargets)

            // Validate the existing frameworks in `outputDir` before restoration
            let valid = await validateExistingFrameworks(
                availableTargets: targets,
                cacheSystem: cacheSystem
            )

            let restored = await restoreAllAvailableCaches(
                availableTargets: targets.subtracting(valid),
                cacheSystem: cacheSystem
            )

            targetsToBuild = allTargets
                .subtracting(valid)
                .subtracting(restored)
        } else {
            targetsToBuild = allTargets
        }
>>>>>>> faa660b5

        for target in targetsToBuild {
            try await buildXCFrameworks(
                target,
                outputDir: outputDir,
                buildOptionsMatrix: buildOptionsMatrix
            )
        }

        await cacheFrameworksIfNeeded(Set(targetsToBuild), cacheSystem: cacheSystem)

        if shouldGenerateVersionFile {
            // Versionfiles should be generate for all targets
            for target in allTargets {
                await generateVersionFile(for: target, using: cacheSystem)
            }
        }
    }

<<<<<<< HEAD
    private func restoreAllAvailableCachesIfNeeded(
=======
    private func validateExistingFrameworks(
        availableTargets: Set<CacheSystem.CacheTarget>,
        cacheSystem: CacheSystem
    ) async -> Set<CacheSystem.CacheTarget> {
        let chunked = availableTargets.chunks(ofCount: CacheSystem.defaultParalellNumber)

        var validFrameworks: Set<CacheSystem.CacheTarget> = []
        for chunk in chunked {
            await withTaskGroup(of: CacheSystem.CacheTarget?.self) { group in
                for target in chunk {
                    group.addTask { [outputDir, fileSystem] in
                        do {
                            let product = target.buildProduct
                            let outputPath = outputDir.appendingPathComponent(product.frameworkName)
                            let exists = fileSystem.exists(outputPath.absolutePath)
                            guard exists else { return nil }

                            let expectedCacheKey = try await cacheSystem.calculateCacheKey(of: target)
                            let isValidCache = await cacheSystem.existsValidCache(cacheKey: expectedCacheKey)
                            guard isValidCache else { return nil }

                            let expectedCacheKeyHash = try expectedCacheKey.calculateChecksum()
                            logger.info(
                                // swiftlint:disable:next line_length
                                "✅ Valid \(product.target.name).xcframework (\(expectedCacheKeyHash)) exists. Skip restoring or building.", metadata: .color(.green)
                            )
                            return target
                        } catch {
                            return nil
                        }
                    }
                }
                for await case let target? in group {
                    validFrameworks.insert(target)
                }
            }
        }
        return validFrameworks
    }

    private func restoreAllAvailableCaches(
>>>>>>> faa660b5
        availableTargets: Set<CacheSystem.CacheTarget>,
        cacheSystem: CacheSystem
    ) async -> Set<CacheSystem.CacheTarget> {
        let cacheStorages: [any CacheStorage]

        switch cacheMode {
        case .project:
            // For `.project`, just checking whether the valid caches (already built frameworks under the project)
            // exist or not (not restoring anything from external locations).
            return await restoreCaches(
                for: availableTargets,
                from: nil,
                cacheSystem: cacheSystem
            )
        case .storages(let configs):
            guard !configs.isEmpty else { return [] }

            let storagesWithConsumer = configs.compactMap { cachePolicy in
                cachePolicy.actors.contains(.consumer) ? cachePolicy.storage : nil
            }
            guard !storagesWithConsumer.isEmpty else { return [] }
            cacheStorages = storagesWithConsumer
        }

        var remainingTargets = availableTargets
        var restored: Set<CacheSystem.CacheTarget> = []

        for index in cacheStorages.indices {
            let storage = cacheStorages[index]

            let logSuffix = "[\(index)] \(type(of: storage))"
            if index == cacheStorages.startIndex {
                logger.info(
                    "▶️ Starting restoration with cache storage: \(logSuffix)",
                    metadata: .color(.green)
                )
            } else {
                logger.info(
                    "⏭️ Falling back to next cache storage: \(logSuffix)",
                    metadata: .color(.green)
                )
            }

            let restoredPerStorage = await restoreCaches(
                for: remainingTargets,
                from: storage,
                cacheSystem: cacheSystem
            )
            restored.formUnion(restoredPerStorage)

            logger.info(
                "⏸️ Restoration finished with cache storage: \(logSuffix)",
                metadata: .color(.green)
            )

            remainingTargets.subtract(restoredPerStorage)
            if remainingTargets.isEmpty {
                break
            }
        }

        logger.info("⏹️ Restoration finished", metadata: .color(.green))
        return restored
    }

    private func restoreCaches(
        for targets: Set<CacheSystem.CacheTarget>,
        from cacheStorage: (any CacheStorage)?,
        cacheSystem: CacheSystem
    ) async -> Set<CacheSystem.CacheTarget> {
        let chunked = targets.chunks(ofCount: cacheStorage?.parallelNumber ?? CacheSystem.defaultParalellNumber)

        var restored: Set<CacheSystem.CacheTarget> = []
        for chunk in chunked {
            let restorer = Restorer(outputDir: outputDir, fileSystem: fileSystem)
            await withTaskGroup(of: CacheSystem.CacheTarget?.self) { group in
                for target in chunk {
                    group.addTask {
                        do {
                            let restored = try await restorer.restore(
                                target: target,
                                cacheSystem: cacheSystem,
                                cacheStorage: cacheStorage
                            )
                            return restored ? target : nil
                        } catch {
                            return nil
                        }
                    }
                }
                for await target in group.compactMap({ $0 }) {
                    restored.insert(target)
                }
            }
        }
        return restored
    }

    /// Sendable interface to provide restore caches
    private struct Restorer: Sendable {
        let outputDir: URL
        let fileSystem: any FileSystem

        // Return true if pre-built artifact is available (already existing or restored from cache)
        func restore(
            target: CacheSystem.CacheTarget,
            cacheSystem: CacheSystem,
            cacheStorage: (any CacheStorage)?
        ) async throws -> Bool {
            let product = target.buildProduct
            let frameworkName = product.frameworkName
            let outputPath = outputDir.appendingPathComponent(frameworkName)
            let exists = fileSystem.exists(outputPath.absolutePath)

            let expectedCacheKey = try await cacheSystem.calculateCacheKey(of: target)
            let expectedCacheKeyHash = try expectedCacheKey.calculateChecksum()

<<<<<<< HEAD
            if isValidCache && exists {
                logger.info(
                    "✅ Valid \(product.target.name).xcframework (\(expectedCacheKeyHash)) is exists. Skip building.", metadata: .color(.green)
                )
                return true
            } else {
                if exists {
                    logger.warning("⚠️ Existing \(frameworkName) is outdated.", metadata: .color(.yellow))
                    logger.info("🗑️ Delete \(frameworkName)", metadata: .color(.red))
                    try fileSystem.removeFileTree(outputPath.absolutePath)
                }

                guard let cacheStorage else {
                    return false
                }

                let restoreResult = await cacheSystem.restoreCacheIfPossible(target: target, storage: cacheStorage)
                switch restoreResult {
                case .succeeded:
                    logger.info("✅ Restore \(frameworkName) (\(expectedCacheKeyHash)) from cache storage.", metadata: .color(.green))
                    return true
                case .failed(let error):
                    logger.warning("⚠️ Restoring \(frameworkName) (\(expectedCacheKeyHash)) is failed", metadata: .color(.yellow))
                    if let description = error?.errorDescription {
                        logger.warning("\(description)", metadata: .color(.yellow))
                    }
                    return false
                case .noCache:
                    return false
=======
            if exists {
                logger.warning("⚠️ Existing \(frameworkName) is outdated.", metadata: .color(.yellow))
                logger.info("🗑️ Delete \(frameworkName)", metadata: .color(.red))
                try fileSystem.removeFileTree(outputPath.absolutePath)
            }

            let restoreResult = await cacheSystem.restoreCacheIfPossible(target: target)
            switch restoreResult {
            case .succeeded:
                logger.info("✅ Restore \(frameworkName) (\(expectedCacheKeyHash)) from cache storage.", metadata: .color(.green))
                return true
            case .failed(let error):
                logger.warning("⚠️ Restoring \(frameworkName) (\(expectedCacheKeyHash)) is failed", metadata: .color(.yellow))
                if let description = error?.errorDescription {
                    logger.warning("\(description)", metadata: .color(.yellow))
>>>>>>> faa660b5
                }
                return false
            case .noCache:
                return false
            }
        }
    }

    @discardableResult
    private func buildXCFrameworks(
        _ target: CacheSystem.CacheTarget,
        outputDir: URL,
        buildOptionsMatrix: [String: BuildOptions]
    ) async throws -> Set<CacheSystem.CacheTarget> {
        let product = target.buildProduct
        let buildOptions = target.buildOptions

        switch product.target.type {
        case .library:
            let compiler = PIFCompiler(
                descriptionPackage: descriptionPackage,
                buildOptions: buildOptions,
                buildOptionsMatrix: buildOptionsMatrix
            )
            try await compiler.createXCFramework(buildProduct: product,
                                                 outputDirectory: outputDir,
                                                 overwrite: overwrite)
        case .binary:
            guard let binaryTarget = product.target.underlying as? BinaryModule else {
                fatalError("Unexpected failure")
            }
            let binaryExtractor = BinaryExtractor(
                package: descriptionPackage,
                outputDirectory: outputDir,
                fileSystem: fileSystem
            )
            try binaryExtractor.extract(of: binaryTarget, overwrite: overwrite)
            logger.info("✅ Copy \(binaryTarget.c99name).xcframework", metadata: .color(.green))
        default:
            fatalError("Unexpected target type \(product.target.type)")
        }

        return []
    }

    private func cacheFrameworksIfNeeded(_ targets: Set<CacheSystem.CacheTarget>, cacheSystem: CacheSystem) async {
        switch cacheMode {
        case .project:
            // For `.project` which is not tied to any (external) storages, we don't need to do anything.
            // The built frameworks under the project themselves are treated as valid caches.
            break
        case .storages(let configs):
            guard !configs.isEmpty else { return }

            let storagesWithProducer = configs.compactMap { cachePolicy in
                cachePolicy.actors.contains(.producer) ? cachePolicy.storage : nil
            }
            if !storagesWithProducer.isEmpty {
                await cacheSystem.cacheFrameworks(targets, to: storagesWithProducer)
            }
        }
    }

    private func generateVersionFile(for target: CacheSystem.CacheTarget, using cacheSystem: CacheSystem) async {
        do {
            try await cacheSystem.generateVersionFile(for: target)
        } catch {
            logger.warning("⚠️ Could not create VersionFile. This framework will not be cached.", metadata: .color(.yellow))
        }
    }
}<|MERGE_RESOLUTION|>--- conflicted
+++ resolved
@@ -92,21 +92,25 @@
         let pinsStore = try descriptionPackage.workspace.pinsStore.load()
         let cacheSystem = CacheSystem(
             pinsStore: pinsStore,
-<<<<<<< HEAD
             outputDirectory: outputDir
         )
 
-        let cacheEnabledTargets = await restoreAllAvailableCachesIfNeeded(
-            availableTargets: Set(allTargets),
-            cacheSystem: cacheSystem
-        )
-=======
-            outputDirectory: outputDir,
-            storage: cacheStorage
-        )
-
         let targetsToBuild: OrderedSet<CacheSystem.CacheTarget>
-        if cacheMode.isConsumingCacheEnabled {
+        switch cacheMode {
+        case .project:
+            let valid = await validateExistingFrameworks(
+                availableTargets: Set(allTargets),
+                cacheSystem: cacheSystem
+            )
+            targetsToBuild = allTargets.subtracting(valid)
+
+        case .storages(let configs):
+            if configs.isEmpty {
+                // no-op because cache is disabled
+                targetsToBuild = allTargets
+                break
+            }
+
             let targets = Set(allTargets)
 
             // Validate the existing frameworks in `outputDir` before restoration
@@ -115,18 +119,22 @@
                 cacheSystem: cacheSystem
             )
 
-            let restored = await restoreAllAvailableCaches(
-                availableTargets: targets.subtracting(valid),
-                cacheSystem: cacheSystem
-            )
-
-            targetsToBuild = allTargets
-                .subtracting(valid)
-                .subtracting(restored)
-        } else {
-            targetsToBuild = allTargets
-        }
->>>>>>> faa660b5
+            let storagesWithConsumer = configs.compactMap { config in
+                config.actors.contains(.consumer) ? config.storage : nil
+            }
+            if storagesWithConsumer.isEmpty {
+                // no-op
+                targetsToBuild = allTargets.subtracting(valid)
+            } else {
+                let restored = await restoreAllAvailableCachesIfNeeded(
+                    availableTargets: targets.subtracting(valid),
+                    cacheSystem: cacheSystem
+                )
+                targetsToBuild = allTargets
+                    .subtracting(valid)
+                    .subtracting(restored)
+            }
+        }
 
         for target in targetsToBuild {
             try await buildXCFrameworks(
@@ -146,9 +154,6 @@
         }
     }
 
-<<<<<<< HEAD
-    private func restoreAllAvailableCachesIfNeeded(
-=======
     private func validateExistingFrameworks(
         availableTargets: Set<CacheSystem.CacheTarget>,
         cacheSystem: CacheSystem
@@ -162,13 +167,20 @@
                     group.addTask { [outputDir, fileSystem] in
                         do {
                             let product = target.buildProduct
-                            let outputPath = outputDir.appendingPathComponent(product.frameworkName)
+                            let frameworkName = product.frameworkName
+                            let outputPath = outputDir.appendingPathComponent(frameworkName)
                             let exists = fileSystem.exists(outputPath.absolutePath)
                             guard exists else { return nil }
 
                             let expectedCacheKey = try await cacheSystem.calculateCacheKey(of: target)
                             let isValidCache = await cacheSystem.existsValidCache(cacheKey: expectedCacheKey)
-                            guard isValidCache else { return nil }
+                            guard isValidCache else {
+                                logger.warning("⚠️ Existing \(frameworkName) is outdated.", metadata: .color(.yellow))
+                                logger.info("🗑️ Delete \(frameworkName)", metadata: .color(.red))
+                                try fileSystem.removeFileTree(outputPath.absolutePath)
+
+                                return nil
+                            }
 
                             let expectedCacheKeyHash = try expectedCacheKey.calculateChecksum()
                             logger.info(
@@ -189,8 +201,7 @@
         return validFrameworks
     }
 
-    private func restoreAllAvailableCaches(
->>>>>>> faa660b5
+    private func restoreAllAvailableCachesIfNeeded(
         availableTargets: Set<CacheSystem.CacheTarget>,
         cacheSystem: CacheSystem
     ) async -> Set<CacheSystem.CacheTarget> {
@@ -198,18 +209,13 @@
 
         switch cacheMode {
         case .project:
-            // For `.project`, just checking whether the valid caches (already built frameworks under the project)
-            // exist or not (not restoring anything from external locations).
-            return await restoreCaches(
-                for: availableTargets,
-                from: nil,
-                cacheSystem: cacheSystem
-            )
+            // For `.project`, there is nothing to restore from external locations.
+            return []
         case .storages(let configs):
             guard !configs.isEmpty else { return [] }
 
-            let storagesWithConsumer = configs.compactMap { cachePolicy in
-                cachePolicy.actors.contains(.consumer) ? cachePolicy.storage : nil
+            let storagesWithConsumer = configs.compactMap { config in
+                config.actors.contains(.consumer) ? config.storage : nil
             }
             guard !storagesWithConsumer.isEmpty else { return [] }
             cacheStorages = storagesWithConsumer
@@ -258,10 +264,10 @@
 
     private func restoreCaches(
         for targets: Set<CacheSystem.CacheTarget>,
-        from cacheStorage: (any CacheStorage)?,
+        from cacheStorage: any CacheStorage,
         cacheSystem: CacheSystem
     ) async -> Set<CacheSystem.CacheTarget> {
-        let chunked = targets.chunks(ofCount: cacheStorage?.parallelNumber ?? CacheSystem.defaultParalellNumber)
+        let chunked = targets.chunks(ofCount: cacheStorage.parallelNumber ?? CacheSystem.defaultParalellNumber)
 
         var restored: Set<CacheSystem.CacheTarget> = []
         for chunk in chunked {
@@ -298,54 +304,15 @@
         func restore(
             target: CacheSystem.CacheTarget,
             cacheSystem: CacheSystem,
-            cacheStorage: (any CacheStorage)?
+            cacheStorage: any CacheStorage
         ) async throws -> Bool {
             let product = target.buildProduct
             let frameworkName = product.frameworkName
-            let outputPath = outputDir.appendingPathComponent(frameworkName)
-            let exists = fileSystem.exists(outputPath.absolutePath)
 
             let expectedCacheKey = try await cacheSystem.calculateCacheKey(of: target)
             let expectedCacheKeyHash = try expectedCacheKey.calculateChecksum()
 
-<<<<<<< HEAD
-            if isValidCache && exists {
-                logger.info(
-                    "✅ Valid \(product.target.name).xcframework (\(expectedCacheKeyHash)) is exists. Skip building.", metadata: .color(.green)
-                )
-                return true
-            } else {
-                if exists {
-                    logger.warning("⚠️ Existing \(frameworkName) is outdated.", metadata: .color(.yellow))
-                    logger.info("🗑️ Delete \(frameworkName)", metadata: .color(.red))
-                    try fileSystem.removeFileTree(outputPath.absolutePath)
-                }
-
-                guard let cacheStorage else {
-                    return false
-                }
-
-                let restoreResult = await cacheSystem.restoreCacheIfPossible(target: target, storage: cacheStorage)
-                switch restoreResult {
-                case .succeeded:
-                    logger.info("✅ Restore \(frameworkName) (\(expectedCacheKeyHash)) from cache storage.", metadata: .color(.green))
-                    return true
-                case .failed(let error):
-                    logger.warning("⚠️ Restoring \(frameworkName) (\(expectedCacheKeyHash)) is failed", metadata: .color(.yellow))
-                    if let description = error?.errorDescription {
-                        logger.warning("\(description)", metadata: .color(.yellow))
-                    }
-                    return false
-                case .noCache:
-                    return false
-=======
-            if exists {
-                logger.warning("⚠️ Existing \(frameworkName) is outdated.", metadata: .color(.yellow))
-                logger.info("🗑️ Delete \(frameworkName)", metadata: .color(.red))
-                try fileSystem.removeFileTree(outputPath.absolutePath)
-            }
-
-            let restoreResult = await cacheSystem.restoreCacheIfPossible(target: target)
+            let restoreResult = await cacheSystem.restoreCacheIfPossible(target: target, storage: cacheStorage)
             switch restoreResult {
             case .succeeded:
                 logger.info("✅ Restore \(frameworkName) (\(expectedCacheKeyHash)) from cache storage.", metadata: .color(.green))
@@ -354,7 +321,6 @@
                 logger.warning("⚠️ Restoring \(frameworkName) (\(expectedCacheKeyHash)) is failed", metadata: .color(.yellow))
                 if let description = error?.errorDescription {
                     logger.warning("\(description)", metadata: .color(.yellow))
->>>>>>> faa660b5
                 }
                 return false
             case .noCache:
@@ -409,8 +375,8 @@
         case .storages(let configs):
             guard !configs.isEmpty else { return }
 
-            let storagesWithProducer = configs.compactMap { cachePolicy in
-                cachePolicy.actors.contains(.producer) ? cachePolicy.storage : nil
+            let storagesWithProducer = configs.compactMap { config in
+                config.actors.contains(.producer) ? config.storage : nil
             }
             if !storagesWithProducer.isEmpty {
                 await cacheSystem.cacheFrameworks(targets, to: storagesWithProducer)
