import Foundation
import Basics
import PIFKit
import SPMBuildCore
import PackageModel
import PackageGraph
import XCBuildSupport

struct PIFGenerator {
    private let packageName: String
    private let packageLocator: any PackageLocator
    private let buildParameters: BuildParameters
    private let buildOptions: BuildOptions
    private let buildOptionsMatrix: [String: BuildOptions]
    private let executor: any Executor
    private let fileSystem: any FileSystem

    init(
        packageName: String,
        packageLocator: some PackageLocator,
        buildParameters: BuildParameters,
        buildOptions: BuildOptions,
        buildOptionsMatrix: [String: BuildOptions],
        executor: some Executor = ProcessExecutor(),
        fileSystem: any FileSystem = localFileSystem
    ) throws {
        self.packageName = packageName
        self.packageLocator = packageLocator
        self.buildParameters = buildParameters
        self.buildOptions = buildOptions
        self.buildOptionsMatrix = buildOptionsMatrix
        self.executor = executor
        self.fileSystem = fileSystem
    }

    private func buildPIFManipulator() async throws -> PIFManipulator {
        let commands = [
            "/usr/bin/xcrun",
            "swift",
            "package",
            "dump-pif",
            "--package-path",
            packageLocator.packageDirectory.pathString,
        ]
        let jsonString = try await executor.execute(commands).unwrapOutput()
        let data = jsonString.data(using: .utf8)!
        return try PIFManipulator(jsonData: data)
    }

    func generateJSON(for sdk: SDK) async throws -> TSCAbsolutePath {
        let manipulator = try await buildPIFManipulator()

        manipulator.updateTargets { target in
            updateTarget(&target, sdk: sdk)
        }

        let newJSONData = try manipulator.dump()

        let path = packageLocator.workspaceDirectory
            .appending(component: "manifest-\(packageName)-\(sdk.settingValue).pif")
        try fileSystem.writeFileContents(path.spmAbsolutePath, data: newJSONData)
        return path
    }

    private func updateTarget(_ target: inout PIFKit.Target, sdk: SDK) {
        switch target.productType {
        case .objectFile:
            updateObjectFileTarget(&target, sdk: sdk)
        case .bundle:
            generateInfoPlistForResource(for: &target)
        default:
            break
        }
    }

    private func updateObjectFileTarget(_ target: inout PIFKit.Target, sdk: SDK) {
        target.productType = .framework

        for index in 0..<target.buildConfigurations.count {
            updateBuildConfiguration(&target.buildConfigurations[index], target: target, sdk: sdk)
        }
    }

    private func updateBuildConfiguration(_ configuration: inout PIFKit.BuildConfiguration, target: PIFKit.Target, sdk: SDK) {
        let name = target.name
        let toolchainLibDir = (try? buildParameters.toolchain.toolchainLibDir) ?? .root

<<<<<<< HEAD
        configuration.buildSettings["PRODUCT_NAME"] = "$(EXECUTABLE_NAME:c99extidentifier)"
        configuration.buildSettings["PRODUCT_MODULE_NAME"] = "$(EXECUTABLE_NAME:c99extidentifier)"
        configuration.buildSettings["EXECUTABLE_NAME"] = .string(target.c99Name)
        configuration.buildSettings["TARGET_NAME"] = .string(name)
        configuration.buildSettings["PRODUCT_BUNDLE_IDENTIFIER"] = .string(name.spm_mangledToBundleIdentifier())
        configuration.buildSettings["CLANG_ENABLE_MODULES"] = true
        configuration.buildSettings["DEFINES_MODULE"] = true
        configuration.buildSettings["SKIP_INSTALL"] = false
        configuration.buildSettings["INSTALL_PATH"] = "/usr/local/lib"
        configuration.buildSettings["ONLY_ACTIVE_ARCH"] = false
        configuration.buildSettings["SDKROOT"] = .string(sdk.settingValue)

        configuration.buildSettings["GENERATE_INFOPLIST_FILE"] = true
=======
#if compiler(>=6.1)
        settings[.PRODUCT_NAME] = c99Name
        settings[.PRODUCT_MODULE_NAME] = c99Name
#else
        settings[.PRODUCT_NAME] = "$(EXECUTABLE_NAME:c99extidentifier)"
        settings[.PRODUCT_MODULE_NAME] = "$(EXECUTABLE_NAME:c99extidentifier)"
        settings[.EXECUTABLE_NAME] = c99Name
#endif
        settings[.TARGET_NAME] = name
        settings[.PRODUCT_BUNDLE_IDENTIFIER] = name.spm_mangledToBundleIdentifier()
        settings[.CLANG_ENABLE_MODULES] = "YES"
        settings[.DEFINES_MODULE] = "YES"
        settings[.SKIP_INSTALL] = "NO"
        settings[.INSTALL_PATH] = "/usr/local/lib"
        settings[.ONLY_ACTIVE_ARCH] = "NO"

        settings[.GENERATE_INFOPLIST_FILE] = "YES"
>>>>>>> dfe8f654
        // These values are required to ship built frameworks to AppStore as embedded frameworks
        configuration.buildSettings["MARKETING_VERSION"] = "1.0"
        configuration.buildSettings["CURRENT_PROJECT_VERSION"] = "1"

        let frameworkType = buildOptionsMatrix[name]?.frameworkType ?? buildOptions.frameworkType

        // Set framework type
        switch frameworkType {
        case .dynamic, .mergeable:
            configuration.buildSettings["MACH_O_TYPE"] = "mh_dylib"
        case .static:
            configuration.buildSettings["MACH_O_TYPE"] = "staticlib"
        }

        configuration.buildSettings["LIBRARY_SEARCH_PATHS"]
            .append("\(toolchainLibDir.pathString)/swift/\(sdk.settingValue)")

        // Enable to emit swiftinterface
        if buildOptions.enableLibraryEvolution {
            configuration.buildSettings["OTHER_SWIFT_FLAGS"]
                .append("-enable-library-evolution")
            configuration.buildSettings["SWIFT_EMIT_MODULE_INTERFACE"] = "YES"
        }
        configuration.buildSettings["SWIFT_INSTALL_OBJC_HEADER"] = "YES"

        if frameworkType == .mergeable {
            configuration.buildSettings["OTHER_LDFLAGS"]
                .append("-Wl,-make_mergeable")
        }

        appendExtraFlagsByBuildOptionsMatrix(to: &configuration, target: target)

        // Original PIFBuilder implementation of SwiftPM generates modulemap for Swift target
        // That modulemap refer a bridging header by a relative path
        // However, this PIFGenerator modified productType to framework.
        // So a bridging header will be generated in frameworks bundle even if `SWIFT_OBJC_INTERFACE_HEADER_DIR` was specified.
        // So it's need to replace `MODULEMAP_FILE_CONTENTS` to an absolute path.
        if case .string(let moduleMapFileContents) = configuration.buildSettings["MODULEMAP_FILE_CONTENTS"],
           moduleMapFileContents.contains("\(target.name)-Swift.h") {
            resolveModuleMapPath(of: target, configuration: &configuration, sdk: sdk)
        }
    }

    // Append extraFlags from BuildOptionsMatrix to each target settings
    private func appendExtraFlagsByBuildOptionsMatrix(to configuration: inout PIFKit.BuildConfiguration, target: PIFKit.Target) {
        func createOrUpdateFlags(for key: String, to keyPath: KeyPath<ExtraFlags, [String]?>) {
            if let extraFlags = self.buildOptionsMatrix[target.name]?.extraFlags?[keyPath: keyPath] {
                configuration.buildSettings[key].append(extraFlags)
            }
        }

        createOrUpdateFlags(for: "OTHER_CFLAGS", to: \.cFlags)
        createOrUpdateFlags(for: "OTHER_CPLUSPLUSFLAGS", to: \.cxxFlags)
        createOrUpdateFlags(for: "OTHER_SWIFT_FLAGS", to: \.swiftFlags)
        createOrUpdateFlags(for: "OTHER_LDFLAGS", to: \.linkerFlags)
    }

    /// Resolve Bridging Header path to absolute path.
    /// - Parameters target: Target to resolve modulemap path
    /// - Parameters configuration: BuildConfiguration to update
    /// - Parameters sdk: SDK to resolve module
    private func resolveModuleMapPath(of target: PIFKit.Target, configuration: inout PIFKit.BuildConfiguration, sdk: SDK) {
        // Bridging Headers will be generated inside generated frameworks
        let productsDirectory = packageLocator.productsDirectory(
            buildConfiguration: buildOptions.buildConfiguration,
            sdk: sdk
        )
        let bridgingHeaderFullPath = productsDirectory.appending(
            components: ["\(target.c99Name).framework", "Headers", "\(target.name)-Swift.h"]
        )

        configuration.buildSettings["MODULEMAP_FILE_CONTENTS"] = .string("""
        module \(target.c99Name) {
            header "\(bridgingHeaderFullPath.pathString)"
            export *
        }
        """)
    }

    private func generateInfoPlistForResource(for target: inout PIFKit.Target) {
        assert(target.productType == .bundle, "This method must be called for Resource bundles")

        let infoPlistGenerator = InfoPlistGenerator(fileSystem: fileSystem)
        let infoPlistPath = packageLocator.workspaceDirectory.appending(component: "Info-\(target.name).plist")
        do {
            try infoPlistGenerator.generateForResourceBundle(at: infoPlistPath)
        } catch {
            fatalError("Could not generate Info.plist file")
        }

        target.buildConfigurations = target.buildConfigurations.map { buildConfiguration in
            var mutableConfiguration = buildConfiguration
            // For resource bundle targets, generating Info.plist automatically in default.
            // However, generated Info.plist causes code signing issue when submitting to AppStore.
            // `CFBundleExecutable` is not allowed for Info.plist contains in resource bundles.
            // So generating a Info.plist and set this
            mutableConfiguration.buildSettings["GENERATE_INFOPLIST_FILE"] = false
            mutableConfiguration.buildSettings["INFOPLIST_FILE"] = .string(infoPlistPath.pathString)
            return mutableConfiguration
        }
    }
}

extension PIFKit.Target {
    fileprivate var c99Name: String {
        name.spm_mangledToC99ExtendedIdentifier()
    }
}<|MERGE_RESOLUTION|>--- conflicted
+++ resolved
@@ -85,9 +85,13 @@
         let name = target.name
         let toolchainLibDir = (try? buildParameters.toolchain.toolchainLibDir) ?? .root
 
-<<<<<<< HEAD
+#if compiler(>=6.1)
+        configuration.buildSettings["PRODUCT_NAME"] = .string(target.c99Name)
+        configuration.buildSettings["PRODUCT_MODULE_NAME"] = .string(target.c99Name)
+#else
         configuration.buildSettings["PRODUCT_NAME"] = "$(EXECUTABLE_NAME:c99extidentifier)"
         configuration.buildSettings["PRODUCT_MODULE_NAME"] = "$(EXECUTABLE_NAME:c99extidentifier)"
+#endif
         configuration.buildSettings["EXECUTABLE_NAME"] = .string(target.c99Name)
         configuration.buildSettings["TARGET_NAME"] = .string(name)
         configuration.buildSettings["PRODUCT_BUNDLE_IDENTIFIER"] = .string(name.spm_mangledToBundleIdentifier())
@@ -97,27 +101,8 @@
         configuration.buildSettings["INSTALL_PATH"] = "/usr/local/lib"
         configuration.buildSettings["ONLY_ACTIVE_ARCH"] = false
         configuration.buildSettings["SDKROOT"] = .string(sdk.settingValue)
-
+        
         configuration.buildSettings["GENERATE_INFOPLIST_FILE"] = true
-=======
-#if compiler(>=6.1)
-        settings[.PRODUCT_NAME] = c99Name
-        settings[.PRODUCT_MODULE_NAME] = c99Name
-#else
-        settings[.PRODUCT_NAME] = "$(EXECUTABLE_NAME:c99extidentifier)"
-        settings[.PRODUCT_MODULE_NAME] = "$(EXECUTABLE_NAME:c99extidentifier)"
-        settings[.EXECUTABLE_NAME] = c99Name
-#endif
-        settings[.TARGET_NAME] = name
-        settings[.PRODUCT_BUNDLE_IDENTIFIER] = name.spm_mangledToBundleIdentifier()
-        settings[.CLANG_ENABLE_MODULES] = "YES"
-        settings[.DEFINES_MODULE] = "YES"
-        settings[.SKIP_INSTALL] = "NO"
-        settings[.INSTALL_PATH] = "/usr/local/lib"
-        settings[.ONLY_ACTIVE_ARCH] = "NO"
-
-        settings[.GENERATE_INFOPLIST_FILE] = "YES"
->>>>>>> dfe8f654
         // These values are required to ship built frameworks to AppStore as embedded frameworks
         configuration.buildSettings["MARKETING_VERSION"] = "1.0"
         configuration.buildSettings["CURRENT_PROJECT_VERSION"] = "1"
