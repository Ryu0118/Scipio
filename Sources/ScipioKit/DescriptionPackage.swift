--- conflicted
+++ resolved
@@ -74,23 +74,13 @@
     ) throws {
         self.packageDirectory = packageDirectory
         self.mode = mode
-
-<<<<<<< HEAD
-        #if swift(>=5.10)
-        let toolchain = try UserToolchain(
+        self.toolchain = try UserToolchain(
             swiftSDK: try .hostSwiftSDK(
                 toolchainEnvironment?.toolchainBinPath,
                 environment: toolchainEnvironment.asSwiftPMEnvironment
             ),
             environment: toolchainEnvironment.asSwiftPMEnvironment
         )
-        #else
-        let toolchain = try UserToolchain(destination: try .hostDestination())
-        #endif
-=======
-        let toolchain = try UserToolchain(swiftSDK: try .hostSwiftSDK())
->>>>>>> ecb74ef0
-        self.toolchain = toolchain
 
         let workspace = try Self.makeWorkspace(toolchain: toolchain, packagePath: packageDirectory)
         let scope = makeObservabilitySystem().topScope
