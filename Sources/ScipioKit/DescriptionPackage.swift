--- conflicted
+++ resolved
@@ -150,56 +150,8 @@
 
 extension DescriptionPackage {
     func resolveBuildProducts() throws -> [BuildProduct] {
-        let resolver = BuildProductsResolver(descriptionPackage: self)
-        return try resolver.resolveBuildProducts()
-    }
-}
-
-struct BuildProduct: Hashable, Sendable {
-    var package: ResolvedPackage
-    var target: ResolvedTarget
-
-    var frameworkName: String {
-        "\(target.name.packageNamed()).xcframework"
-    }
-
-    var binaryTarget: BinaryTarget? {
-        target.underlyingTarget as? BinaryTarget
-    }
-
-    func hash(into hasher: inout Hasher) {
-        // Important: Relevant for swift-6.0+ toolchain versions. For the versions below
-        // this change has no effect as SwiftPM provides its own proper `Hashable`
-        // implementations for both `ResolvedPackage` and `ResolvedTarget`.
-        //
-        // We cannot directly use `ResolvedModule.id` here as `id` also includes `BuildTriple`.
-        // The reason for this is that `ResolvedModule.buildTriple` is parent-dependent; more
-        // specifically, the same `ResolvedModule` will have a different build triple depending
-        // on whether it is in a root or dependency position.
-        // For more context, see `ResolvedModule.updateBuildTriplesOfDependencies`.
-        //
-        // At the same time, build triples remain irrelevant for the `Scipio` use case where the
-        // build product must be the same regardless of the triple. Meanwhile, the target name and
-        // package identity remain relevant and unambiguously identify the build product.
-        hasher.combine(target.name)
-        hasher.combine(package.identity)
-    }
-}
-
-
-private final class BuildProductsResolver {
-    private var visitedTargets: Set<ResolvedTarget> = []
-    let descriptionPackage: DescriptionPackage
-
-    init(descriptionPackage: DescriptionPackage) {
-        self.descriptionPackage = descriptionPackage
-    }
-
-    func resolveBuildProducts() throws -> [BuildProduct] {
         let targetsToBuild = try targetsToBuild()
         var products = try targetsToBuild.flatMap(resolveBuildProduct(from:))
-
-        visitedTargets.removeAll()
 
         let productMap: [String: BuildProduct] = Dictionary(products.map { ($0.target.name, $0) }) { $1 }
         func resolvedTargetToBuildProduct(_ target: ScipioResolvedModule) -> BuildProduct {
@@ -229,7 +181,7 @@
             }
         } catch {
             switch error {
-            case GraphError.unexpectedCycle: throw DescriptionPackage.Error.cycleDetected
+            case GraphError.unexpectedCycle: throw Error.cycleDetected
             default: throw error
             }
         }
@@ -237,10 +189,6 @@
         return products.reversed()
     }
 
-<<<<<<< HEAD
-    private func resolveBuildProduct(from rootTarget: ResolvedTarget) throws -> Set<BuildProduct> {
-        let dependencyProducts = Set(try rootTarget.recursiveTargetDependencies().flatMap(buildProducts(from:)))
-=======
     private func targetsToBuild() throws -> [ScipioResolvedModule] {
         switch mode {
         case .createPackage:
@@ -280,9 +228,8 @@
         let dependencyProducts = Set(try rootTarget.recursiveTargetDependencies()
             .flatMap(buildProducts(from:)))
         #endif
->>>>>>> 49e534d5
-
-        switch descriptionPackage.mode {
+
+        switch mode {
         case .createPackage:
             // In create mode, rootTarget should be built
             let rootTargetProducts = try buildProducts(from: rootTarget)
@@ -293,19 +240,10 @@
         }
     }
 
-<<<<<<< HEAD
-    private func buildProducts(from target: ResolvedTarget) throws -> Set<BuildProduct> {
-        guard let package = descriptionPackage.graph.package(for: target),
-              !visitedTargets.contains(target)
-        else {
-=======
     private func buildProducts(from target: ScipioResolvedModule) throws -> Set<BuildProduct> {
         guard let package = graph.package(for: target) else {
->>>>>>> 49e534d5
             return []
         }
-
-        visitedTargets.insert(target)
 
         let rootTargetProduct = BuildProduct(package: package, target: target)
         #if compiler(>=6.0)
@@ -315,23 +253,6 @@
         #endif
         return Set([rootTargetProduct] + dependencyProducts)
     }
-<<<<<<< HEAD
-
-    private func targetsToBuild() throws -> Set<ResolvedTarget> {
-        switch descriptionPackage.mode {
-        case .createPackage:
-            // In create mode, all products should be built
-            // In future update, users will be enable to specify products want to build
-            let rootPackage = try fetchRootPackage()
-            let productNamesToBuild = rootPackage.manifest.products.map { $0.name }
-            let productsToBuild = rootPackage.products.filter { productNamesToBuild.contains($0.name) }
-            return Set(productsToBuild.flatMap(\.targets))
-        case .prepareDependencies:
-            // In prepare mode, all targets should be built
-            // In future update, users will be enable to specify targets want to build
-            return Set(try fetchRootPackage().targets)
-        }
-=======
 }
 
 struct BuildProduct: Hashable, Sendable {
@@ -344,13 +265,23 @@
 
     var binaryTarget: ScipioBinaryModule? {
         target.underlying as? ScipioBinaryModule
->>>>>>> 49e534d5
-    }
-
-    private func fetchRootPackage() throws -> ResolvedPackage {
-        guard let rootPackage = descriptionPackage.graph.rootPackages.first else {
-            throw DescriptionPackage.Error.packageNotDefined
-        }
-        return rootPackage
+    }
+
+    func hash(into hasher: inout Hasher) {
+        // Important: Relevant for swift-6.0+ toolchain versions. For the versions below
+        // this change has no effect as SwiftPM provides its own proper `Hashable`
+        // implementations for both `ResolvedPackage` and `ResolvedTarget`.
+        //
+        // We cannot directly use `ResolvedModule.id` here as `id` also includes `BuildTriple`.
+        // The reason for this is that `ResolvedModule.buildTriple` is parent-dependent; more
+        // specifically, the same `ResolvedModule` will have a different build triple depending
+        // on whether it is in a root or dependency position.
+        // For more context, see `ResolvedModule.updateBuildTriplesOfDependencies`.
+        //
+        // At the same time, build triples remain irrelevant for the `Scipio` use case where the
+        // build product must be the same regardless of the triple. Meanwhile, the target name and
+        // package identity remain relevant and unambiguously identify the build product.
+        hasher.combine(target.name)
+        hasher.combine(package.identity)
     }
 }